# -*- coding: utf-8 -*-

# Copyright © 2018 Damir Jelić <poljar@termina.org.uk>
# Copyright © 2020-2021 Famedly GmbH
#
# Permission to use, copy, modify, and/or distribute this software for
# any purpose with or without fee is hereby granted, provided that the
# above copyright notice and this permission notice appear in all copies.
#
# THE SOFTWARE IS PROVIDED "AS IS" AND THE AUTHOR DISCLAIMS ALL WARRANTIES
# WITH REGARD TO THIS SOFTWARE INCLUDING ALL IMPLIED WARRANTIES OF
# MERCHANTABILITY AND FITNESS. IN NO EVENT SHALL THE AUTHOR BE LIABLE FOR ANY
# SPECIAL, DIRECT, INDIRECT, OR CONSEQUENTIAL DAMAGES OR ANY DAMAGES WHATSOEVER
# RESULTING FROM LOSS OF USE, DATA OR PROFITS, WHETHER IN AN ACTION OF
# CONTRACT, NEGLIGENCE OR OTHER TORTIOUS ACTION, ARISING OUT OF OR IN
# CONNECTION WITH THE USE OR PERFORMANCE OF THIS SOFTWARE.

"""nio api module.

This module contains primitives to build Matrix API http requests.

In general these functions are not directly called. One should use an existing
client like AsyncClient or HttpClient.
"""


from __future__ import unicode_literals

import json
from collections import defaultdict
from enum import Enum, unique
from typing import (
    Any, DefaultDict, Dict, Iterable, List, Optional, Sequence, Set, Tuple,
    Union, TYPE_CHECKING,
)

from .exceptions import LocalProtocolError

if TYPE_CHECKING:
    from .events.account_data import PushAction, PushCondition

if False:
    from uuid import UUID

try:
    from urllib.parse import quote, urlencode, urlparse
except ImportError:
    from urllib import quote, urlencode  # type: ignore
    from urlparse import urlparse  # type: ignore


MATRIX_API_PATH = "/_matrix/client/r0"  # type: str
MATRIX_MEDIA_API_PATH = "/_matrix/media/r0"  # type: str

_FilterT = Union[None, str, Dict[Any, Any]]


@unique
class MessageDirection(Enum):
    """Enum representing the direction messages should be fetched from."""

    back = 0
    front = 1


@unique
class ResizingMethod(Enum):
    """Enum representing the desired resizing method for a thumbnail.

    "scale" maintains the original aspect ratio of the image,
    "crop" provides an image in the aspect ratio of the requested size.
    """

    scale = "scale"
    crop = "crop"


@unique
class RoomVisibility(Enum):
    """Enum representing the desired visibility when creating a room.

    "public" means the room will be shown in the server's room directory.
    "private" will hide the room from the server's room directory.
    """

    private = "private"
    public = "public"


@unique
class RoomPreset(Enum):
    """Enum representing the available rule presets when creating a room.

    "private_chat" makes the room invite-only and allows guests.

    "trusted_private_chat" is the same as above, but also gives all invitees
    the same power level as the room's creator.

    "public_chat" makes the room joinable by anyone without invitations, and
    forbid guests.
    """

    private_chat = "private_chat"
    trusted_private_chat = "trusted_private_chat"
    public_chat = "public_chat"


@unique
class EventFormat(Enum):
    """Available formats in which a filter can make the server return events.

     "client" will return the events in a format suitable for clients.
     "federation" will return the raw event as received over federation.
     """

    client = "client"
    federation = "federation"


@unique
class PushRuleKind(Enum):
    """Push rule kinds defined by the Matrix spec, ordered by priority."""

    override = "override"
    content = "content"
    room = "room"
    sender = "sender"
    underride = "underride"


class Api:
    """Matrix API class.

    Static methods reflecting the Matrix REST API.
    """

    @staticmethod
    def to_json(content_dict):
        # type: (Dict[Any, Any]) -> str
        """Turn a dictionary into a json string."""
        return json.dumps(content_dict, separators=(",", ":"))

    @staticmethod
    def to_canonical_json(content_dict):
        # type: (Dict[Any, Any]) -> str
        """Turn a dictionary into a canonical json string."""
        return json.dumps(
            content_dict,
            ensure_ascii=False,
            separators=(",", ":"),
            sort_keys=True,
        )

    @staticmethod
    def mimetype_to_msgtype(mimetype):
        # type: (str) -> str
        """Turn a mimetype into a matrix message type."""
        if mimetype.startswith("image"):
            return "m.image"
        elif mimetype.startswith("video"):
            return "m.video"
        elif mimetype.startswith("audio"):
            return "m.audio"

        return "m.file"

    @staticmethod
    def mxc_to_http(mxc, homeserver=None):
        # type: (str, Optional[str]) -> Optional[str]
        """Convert a matrix content URI to a HTTP URI."""
        url = urlparse(mxc)

        if url.scheme != "mxc":
            return None

        if not url.netloc or not url.path:
            return None

        parsed_homeserver = urlparse(homeserver) if homeserver else None

        http_url = (
            "{homeserver}/_matrix/media/r0/download/"
            "{server_name}{mediaId}"
        ).format(
            homeserver=(
                parsed_homeserver.geturl() if parsed_homeserver
                else "https://{}".format(url.netloc)
            ),
            server_name=url.hostname,
            mediaId=url.path
        )

        return http_url

    @staticmethod
    def encrypted_mxc_to_plumb(
        mxc,
        key,
        hash,
        iv,
        homeserver=None,
        mimetype=None,
    ):
        # type: (str, str, str, str, Optional[str]) -> Optional[str]
        """Convert a matrix content URI to a encrypted mxc URI.

        The return value of this function will have a URI schema of emxc://.
        The path of the URI will be converted just like the mxc_to_http()
        function does, but it will also contain query parameters that are
        necessary to decrypt the payload the URI is pointing to.

        This function is useful to present a clickable URI that can be passed
        to a plumber program that will download and decrypt the content that
        the matrix content URI is pointing to.

        The returned URI should never be converted to http and opened directly,
        as that would expose the decryption parameters to any middleman or ISP.

        Args:
            mxc (str): The matrix content URI.
            key (str): The encryption key that can be used to decrypt the
                payload the URI is pointing to.
            hash (str): The hash of the payload.
            iv (str): The initial value needed to decrypt the payload.
            mimetype (str): The mimetype of the payload.
        """
        url = urlparse(mxc)

        if url.scheme != "mxc":
            return None

        if not url.netloc or not url.path:
            return None

        parsed_homeserver = urlparse(homeserver) if homeserver else None

        host = (parsed_homeserver._replace(scheme="emxc").geturl()
                if parsed_homeserver else None)

        plumb_url = (
            "{homeserver}/_matrix/media/r0/download/"
            "{server_name}{mediaId}"
        ).format(
            homeserver=host if host else "emxc://{}".format(url.netloc),
            server_name=url.hostname,
            mediaId=url.path
        )

        query_parameters = {
            "key": key,
            "hash": hash,
            "iv": iv,
        }
        if mimetype is not None:
            query_parameters["mimetype"] = mimetype

        plumb_url += "?{}".format(urlencode(query_parameters))

        return plumb_url

    @staticmethod
    def _build_path(
        path: List[str],
        query_parameters: Dict = None,
        base_path: str = MATRIX_API_PATH
    ) -> str:
        """Builds a percent-encoded path from a list of strings.

        For example, turns ["hello", "wo/rld"] into "/hello/wo%2Frld".
        All special characters are percent encoded,
        including the forward slash (/).

        Args:
            path (List[str]): the list of path elements.
            query_parameters (Dict, optional): [description]. Defaults to None.
            base_path (str, optional): A base path to be prepended to path. Defaults to MATRIX_API_PATH.

        Returns:
            str: [description]
        """
        quoted_path = ""

        if isinstance(path, str):
            quoted_path = quote(path, safe="")
        elif isinstance(path, List):
            quoted_path='/'.join([quote(str(part), safe="") for part in path])
        else:
            raise AssertionError(f"'path' must be of type List[str] or str, got {type(path)}")

        built_path = "{base}/{path}".format(
            base=base_path,
            path=quoted_path
        )

        built_path = built_path.rstrip("/")

        if query_parameters:
            built_path += "?{}".format(urlencode(query_parameters))

        return built_path

    @staticmethod
    def discovery_info() -> Tuple[str, str]:
        """Get discovery information about a domain.

        Returns the HTTP method and HTTP path for the request.
        """
        path = Api._build_path(path=[".well-known", "matrix", "client"], base_path="")
        return ("GET", path)


    @staticmethod
    def login_info() -> Tuple[str, str]:
        """Get the homeserver's supported login types

        Returns the HTTP method and HTTP path for the request.

        """
        path = Api._build_path(path=["login"])

        return "GET", path

    @staticmethod
    def register(
            user,           # type: str
            password=None,  # type: str
            device_name="",  # type: Optional[str]
            device_id="",    # type: Optional[str]
    ):
        """Register a new user.

        Args:
            user (str): The fully qualified user ID or just local part of the
                user ID, to log in.
            password (str): The user's password.
            device_name (str): A display name to assign to a newly-created
                device. Ignored if device_id corresponds to a known device
            device_id (str): ID of the client device. If this does not
                correspond to a known client device, a new device will be
                created.
        """
        path = Api._build_path(["register"])

        content_dict = {
            "auth": {"type": "m.login.dummy"},
            "username": user,
            "password": password,
        }

        if device_id:
            content_dict["device_id"] = device_id

        if device_name:
            content_dict["initial_device_display_name"] = device_name

        return "POST", path, Api.to_json(content_dict)

    @staticmethod
    def login(
        user,            # type: str
        password=None,   # type: str
        device_name="",  # type: Optional[str]
        device_id="",    # type: Optional[str]
        token=None,       # type: str
    ):
        # type: (...) -> Tuple[str, str, str]
        """Authenticate the user.

        Returns the HTTP method, HTTP path and data for the request.

        Args:
            user (str): The fully qualified user ID or just local part of the
                user ID, to log in. If the user ID contains an '@', but no ':',
                the user ID will be considered to be an email address.
            password (str): The user's password.
            device_name (str): A display name to assign to a newly-created
                device. Ignored if device_id corresponds to a known device
            device_id (str): ID of the client device. If this does not
                correspond to a known client device, a new device will be
                created.
        """
        path = Api._build_path(path=["login"])

        if password is not None:
            identifier = {}
            if '@' in user and not user.startswith('@'):
                identifier = {
                    'type': 'm.id.thirdparty',
                    'medium': 'email',
                    'address': user,
                }
            else:
                # As per spec, a user can login with either their localpart (that
                # cannot contain an @) or their full Matrix ID, starting with an @.
                identifier = {
                    'type': 'm.id.user',
                    'user': user,
                }

            content_dict = {
                "type": "m.login.password",
                "identifier": identifier,
                "password": password,
            }
        elif token is not None:
            content_dict = {
                "type": "m.login.token",
                "token": token,
            }
        else:
            raise ValueError("Neither a password nor a token was provided")

        if device_id:
            content_dict["device_id"] = device_id

        if device_name:
            content_dict["initial_device_display_name"] = device_name

        return "POST", path, Api.to_json(content_dict)

    @staticmethod
    def login_raw(
        auth_dict      # type: Dict[str, Any]
    ):
        # type: (...) -> Tuple[str, str, str]
        """Login to the homeserver using a raw dictionary.

        Returns the HTTP method, HTTP path and data for the request.

        Args:
            auth_dict (Dict[str, Any): The authentication dictionary
                containing the elements for the logon.
                See the example below and here
                 https://matrix.org/docs/spec/client_server/r0.6.0#authentication-types
                for detailed documentation

        Example:
                >>> auth_dict = {
                >>>     "type": "m.login.password",
                >>>     "identifier": {
                >>>         "type": "m.id.thirdparty",
                >>>         "medium": "email",
                >>>         "address": "testemail@mail.org"
                >>>     },
                >>>     "password": "PASSWORDABCD",
                >>>     "initial_device_display_name": "Test user"
                >>> }
        """
        if auth_dict is None or auth_dict == {}:
            raise ValueError("Auth dictionary shall not be empty")

        path = Api._build_path(path=["login"])

        return "POST", path, Api.to_json(auth_dict)


    @staticmethod
    def logout(
        access_token,     # type: str
        all_devices=False         # type: bool
    ):
        """Logout the session.

        Returns nothing.

        Args:
            access_token (str): the access token to be used with the request.
            all_devices (bool): Logout all sessions from all devices if set to True.
        """
        query_parameters = {"access_token": access_token}

        if all_devices:
            api_path = ["logout", "all"]
        else:
            api_path = ["logout"]

        content_dict = {}  # type: Dict
        return (
            "POST",
            Api._build_path(api_path, query_parameters),
            Api.to_json(content_dict)
        )

    @staticmethod
    def sync(
        access_token: str,
        since:        Optional[str]  = None,
        timeout:      Optional[int]  = None,
        filter:       _FilterT       = None,
        full_state:   Optional[bool] = None,
        set_presence: Optional[str]  = None,
    ):
        # type: (...) -> Tuple[str, str]
        """Synchronise the client's state with the latest state on the server.

        Returns the HTTP method and HTTP path for the request.

        Args:
            access_token (str): The access token to be used with the request.
            since (str): The room id of the room where the event will be sent
                to.
            timeout (int): The maximum time to wait, in milliseconds, before
                returning this request.
            filter (Union[None, str, Dict[Any, Any]):
                A filter ID or dict that should be used for this sync request.
            full_state (bool, optional): Controls whether to include the full
                state for all rooms the user is a member of. If this is set to
                true, then all state events will be returned, even if since is
                non-empty. The timeline will still be limited by the since
                parameter.
            set_presence (str, optinal): Controls whether the client is automatically
                marked as online by polling this API. If this parameter is omitted
                then the client is automatically marked as online when it uses this API.
                Otherwise if the parameter is set to "offline" then the client is not
                marked as being online when it uses this API. When set to "unavailable",
                the client is marked as being idle.
                One of: ["offline", "online", "unavailable"]
        """
        query_parameters = {"access_token": access_token}

        if since:
            query_parameters["since"] = since

        if full_state is not None:
            query_parameters["full_state"] = str(full_state).lower()

        if timeout is not None:
            query_parameters["timeout"] = str(timeout)

        if set_presence:
            query_parameters["set_presence"] = set_presence

        if isinstance(filter, dict):
            filter_json = json.dumps(filter, separators=(",", ":"))
            query_parameters["filter"] = filter_json
        elif isinstance(filter, str):
            query_parameters["filter"] = filter

        return "GET", Api._build_path(["sync"], query_parameters)

    @staticmethod
    def room_send(
        access_token,  # type: str
        room_id,       # type: str
        event_type,    # type: str
        body,          # type: Dict[Any, Any]
        tx_id          # type: Union[str, UUID]
    ):
        # type (...) -> Tuple[str, str, str]
        """Send a message event to a room.

        Returns the HTTP method, HTTP path and data for the request.

        Args:
            access_token (str): The access token to be used with the request.
            room_id (str): The room id of the room where the event will be sent
                to.
            event_type (str): The type of the message that will be sent.
            body(Dict): The body of the event. The fields in this
                object will vary depending on the type of event.
            tx_id (str): The transaction ID for this event.
        """
        query_parameters = {"access_token": access_token}

        path = ["rooms", room_id, "send", event_type, str(tx_id)]

        return (
            "PUT",
            Api._build_path(path, query_parameters),
            Api.to_json(body)
        )

    @staticmethod
    def room_get_event(
        access_token: str,
        room_id: str,
        event_id: str
    ) -> Tuple[str, str]:
        """Get a single event based on roomId/eventId.

        Returns the HTTP method and HTTP path for the request.

        Args:
            access_token (str): The access token to be used with the request.
            room_id (str): The room id of the room where the event is in.
            event_id (str): The event id to get.
        """
        query_parameters = {"access_token": access_token}

        path = ["rooms", room_id, "event", event_id]

        return (
            "GET",
            Api._build_path(path, query_parameters)
        )

    @staticmethod
    def room_put_state(
        access_token, # type str
        room_id,      # type str
        event_type,   # type str
        body,         # type Dict[Any, Any]
        state_key=""  # type str
    ):
        # type (...) -> Tuple[str, str, str]
        """Send a state event.

        Returns the HTTP method, HTTP path and data for the request.

        Args:
            access_token (str): The access token to be used with the request.
            room_id (str): The room id of the room where the event will be sent
                to.
            event_type (str): The type of the event that will be sent.
            body(Dict): The body of the event. The fields in this
                object will vary depending on the type of event.
            state_key: The key of the state to look up. Defaults to an empty
                string.
        """
        query_parameters = {"access_token": access_token}

        path = ["rooms", room_id, "state", event_type, state_key]

        return (
            "PUT",
            Api._build_path(path, query_parameters),
            Api.to_json(body)
        )

    @staticmethod
    def room_get_state_event(access_token, room_id, event_type, state_key=""):
        # type (str, str, str) -> Tuple[str, str]
        """Fetch a state event.

        Returns the HTTP method and HTTP path for the request.

        Args:
            access_token (str): The access token to be used with the request.
            room_id (str): The room id of the room where the state is fetched
                from.
            event_type (str): The type of the event that will be fetched.
            state_key: The key of the state to look up. Defaults to an empty
                string.
        """
        query_parameters = {"access_token": access_token}

        path = ["rooms", room_id, "state", event_type, state_key]

        return (
            "GET",
            Api._build_path(path, query_parameters)
        )

    @staticmethod
    def room_get_state(access_token, room_id):
        # type (str, str) -> Tuple[str, str]
        """Fetch the current state for a room.

        Returns the HTTP method and HTTP path for the request.

        Args:
            access_token (str): The access token to be used with the request.
            room_id (str): The room id of the room where the state is fetched
                from.
        """
        query_parameters = {"access_token": access_token}

        path = ["rooms", room_id, "state"]

        return (
            "GET",
            Api._build_path(path, query_parameters)
        )
    @staticmethod
    def room_redact(
        access_token,  # type: str
        room_id,       # type: str
        event_id,      # type: str
        tx_id,         # type: Union[str, UUID]
        reason=None    # type: Optional[str]
    ):
        # type (...) -> Tuple[str, str, str]
        """Strip information out of an event.

        Returns the HTTP method, HTTP path and data for the request.

        Args:
            access_token (str): The access token to be used with the request.
            room_id (str): The room id of the room that contains the event that
                will be redacted.
            event_id (str): The ID of the event that will be redacted.
            tx_id (str/UUID, optional): A transaction ID for this event.
            reason(str, optional): A description explaining why the
                event was redacted.
        """
        query_parameters = {"access_token": access_token}

        body = {}

        if reason:
            body["reason"] = reason

        path = ["rooms", room_id, "redact", event_id, str(tx_id)]

        return (
            "PUT",
            Api._build_path(path, query_parameters),
            Api.to_json(body)
        )

    @staticmethod
    def room_kick(access_token, room_id, user_id, reason=None):
        # type (str, str, str, Optional[str]) -> Tuple[str, str, str]
        """Kick a user from a room, or withdraw their invitation.

        Returns the HTTP method, HTTP path and data for the request.

        Args:
            access_token (str): The access token to be used with the request.
            room_id (str): The room id of the room that the user will be
                kicked from.
            user_id (str): The user_id of the user that should be kicked.
            reason (str, optional): A reason for which the user is kicked.
        """
        query_parameters = {"access_token": access_token}

        body = {"user_id": user_id}

        if reason:
            body["reason"] = reason

        path = ["rooms", room_id, "kick"]

        return (
            "POST",
            Api._build_path(path, query_parameters),
            Api.to_json(body)
        )

    @staticmethod
    def room_ban(
        access_token: str,
        room_id: str,
        user_id: str,
        reason: Optional[str] = None,
    ) -> Tuple[str, str, str]:
        """Ban a user from a room.

        Returns the HTTP method, HTTP path and data for the request.

        Args:
            access_token (str): The access token to be used with the request.
            room_id (str): The room id of the room that the user will be
                banned from.
            user_id (str): The user_id of the user that should be banned.
            reason (str, optional): A reason for which the user is banned.
        """

        path = ["rooms", room_id, "ban"]
        query_parameters = {"access_token": access_token}
        body = {"user_id": user_id}

        if reason:
            body["reason"] = reason

        return (
            "POST",
            Api._build_path(path, query_parameters),
            Api.to_json(body),
        )

    @staticmethod
    def room_unban(
        access_token: str, room_id: str, user_id: str,
    ) -> Tuple[str, str, str]:
        """Unban a user from a room.

        Returns the HTTP method, HTTP path and data for the request.

        Args:
            access_token (str): The access token to be used with the request.
            room_id (str): The room id of the room that the user will be
                unbanned from.
            user_id (str): The user_id of the user that should be unbanned.
        """

        path = ["rooms", room_id, "unban"]
        query_parameters = {"access_token": access_token}
        body = {"user_id": user_id}

        return (
            "POST",
            Api._build_path(path, query_parameters),
            Api.to_json(body),
        )

    @staticmethod
    def room_invite(access_token, room_id, user_id):
        # type (str, str, str) -> Tuple[str, str, str]
        """Invite a user to a room.

        Returns the HTTP method, HTTP path and data for the request.

        Args:
            access_token (str): The access token to be used with the request.
            room_id (str): The room id of the room that the user will be
                invited to.
            user_id (str): The user id of the user that should be invited.
        """
        path = ["rooms", room_id, "invite"]
        query_parameters = {"access_token": access_token}
        body = {"user_id": user_id}

        return (
            "POST",
            Api._build_path(path, query_parameters),
            Api.to_json(body)
        )

    @staticmethod
    def room_create(
        access_token,                       # type: str
        visibility=RoomVisibility.private,  # type: RoomVisibility
        alias=None,                         # type: Optional[str]
        name=None,                          # type: Optional[str]
        topic=None,                         # type: Optional[str]
        room_version=None,                  # type: Optional[str]
        federate=True,                      # type: bool
        is_direct=False,                    # type: bool
        preset=None,                        # type: Optional[RoomPreset]
        invite=(),                          # type: Sequence[str]
        initial_state=(),                   # type: Sequence[Dict[str, Any]]
        power_level_override=None,          # type: Optional[Dict[str, Any]]
<<<<<<< HEAD
        predecessor=None,                   # type: Optional[Dict[str, Any]]
=======
        space=False,                        # type: bool
>>>>>>> 7d785911
    ):
        # type (...) -> Tuple[str, str, str]
        """Create a new room.

        Returns the HTTP method, HTTP path and data for the request.

        Args:
            access_token (str): The access token to be used with the request.

            visibility (RoomVisibility): whether to have the room published in
                the server's room directory or not.
                Defaults to ``RoomVisibility.private``.

            alias (str, optional): The desired canonical alias local part.
                For example, if set to "foo" and the room is created on the
                "example.com" server, the room alias will be
                "#foo:example.com".

            name (str, optional): A name to set for the room.

            topic (str, optional): A topic to set for the room.

            room_version (str, optional): The room version to set.
                If not specified, the homeserver will use its default setting.
                If a version not supported by the homeserver is specified,
                a 400 ``M_UNSUPPORTED_ROOM_VERSION`` error will be returned.

            federate (bool): Whether to allow users from other homeservers from
                joining the room. Defaults to ``True``.
                Cannot be changed later.

            is_direct (bool): If this should be considered a
                direct messaging room.
                If ``True``, the server will set the ``is_direct`` flag on
                ``m.room.member events`` sent to the users in ``invite``.
                Defaults to ``False``.

            preset (RoomPreset, optional): The selected preset will set various
                rules for the room.
                If unspecified, the server will choose a preset from the
                ``visibility``: ``RoomVisibility.public`` equates to
                ``RoomPreset.public_chat``, and
                ``RoomVisibility.private`` equates to a
                ``RoomPreset.private_chat``.

            invite (list): A list of user id to invite to the room.

            initial_state (list): A list of state event dicts to send when
                the room is created.
                For example, a room could be made encrypted immediatly by
                having a ``m.room.encryption`` event dict.

            power_level_override (dict): A ``m.room.power_levels content`` dict
                to override the default.
                The dict will be applied on top of the generated
                ``m.room.power_levels`` event before it is sent to the room.

            space (bool): Create as a Space (defaults to False).
        """
        path = ["createRoom"]
        query_parameters = {"access_token": access_token}

        body = {
            "visibility": visibility.value,
            "creation_content": {"m.federate": federate},
            "is_direct": is_direct,
        }

        if alias:
            body["room_alias_name"] = alias

        if name:
            body["name"] = name

        if topic:
            body["topic"] = topic

        if room_version:
            body["room_version"] = room_version

        if preset:
            body["preset"] = preset.value

        if invite:
            body["invite"] = list(invite)

        if initial_state:
            body["initial_state"] = list(initial_state)

        if power_level_override:
            body["power_level_content_override"] = power_level_override

<<<<<<< HEAD
        if predecessor:
            body["creation_content"]["predecessor"] = predecessor
=======
        if space:
            body["creation_content"]["type"] = "m.space"
>>>>>>> 7d785911

        return (
            "POST",
            Api._build_path(path, query_parameters),
            Api.to_json(body)
        )

    @staticmethod
    def join(access_token, room_id):
        # type (str, str) -> Tuple[str, str, str]
        """Join a room.

        Returns the HTTP method, HTTP path and data for the request.

        Args:
            access_token (str): The access token to be used with the request.
            room_id (str): The room identifier or alias to join.
        """
        path = ["join", room_id]
        query_parameters = {"access_token": access_token}
        body = {}

        return (
            "POST",
            Api._build_path(path, query_parameters),
            Api.to_json(body)
        )

    @staticmethod
    def room_leave(access_token, room_id):
        # type (str, str) -> Tuple[str, str, str]
        """Leave a room.

        Returns the HTTP method, HTTP path and data for the request.

        Args:
            access_token (str): The access token to be used with the request.
            room_id (str): The room id of the room that will be left.
        """
        path = ["rooms", room_id, "leave"]
        query_parameters = {"access_token": access_token}
        body = {}

        return (
            "POST",
            Api._build_path(path, query_parameters),
            Api.to_json(body)
        )

    @staticmethod
    def room_forget(access_token, room_id):
        # type (str, str) -> Tuple[str, str, str]
        """Forget a room.

        Returns the HTTP method, HTTP path and data for the request.

        Args:
            access_token (str): The access token to be used with the request.
            room_id (str): The room id of the room that will be forgotten.
        """
        path = ["rooms", room_id, "forget"]
        query_parameters = {"access_token": access_token}
        body = {}

        return (
            "POST",
            Api._build_path(path, query_parameters),
            Api.to_json(body)
        )

    @staticmethod
    def room_messages(
        access_token:   str,
        room_id:        str,
        start:          str,
        end:            Optional[str]            = None,
        direction:      MessageDirection         = MessageDirection.back,
        limit:          int                      = 10,
        message_filter: Optional[Dict[Any, Any]] = None,
    ):
        # type (...) -> Tuple[str, str]
        """Get room messages.

        Returns the HTTP method and HTTP path for the request.

        Args:
            access_token (str): The access token to be used with the request.
            room_id (str): room id of the room for which to download the
                messages
            start (str): The token to start returning events from.
            end (str): The token to stop returning events at.
            direction (MessageDirection): The direction to return events from.
            limit (int): The maximum number of events to return.
            message_filter (Optional[Dict[Any, Any]]):
                A filter dict that should be used for this room messages
                request.

        """
        query_parameters = {
            "access_token": access_token,
            "from": start,
            "limit": limit,
        }

        if end:
            query_parameters["to"] = end

        if isinstance(direction, str):
            if direction in ("b", "back"):
                direction = MessageDirection.back
            elif direction in ("f", "front"):
                direction = MessageDirection.front
            else:
                raise ValueError("Invalid direction")

        if direction is MessageDirection.front:
            query_parameters["dir"] = "f"
        else:
            query_parameters["dir"] = "b"

        if isinstance(message_filter, dict):
            filter_json = json.dumps(message_filter, separators=(",", ":"))
            query_parameters["filter"] = filter_json

        path = ["rooms", room_id, "messages"]

        return "GET", Api._build_path(path, query_parameters)

    @staticmethod
    def keys_upload(access_token, key_dict):
        # type: (str, Dict[str, Any]) -> Tuple[str, str, str]
        """Publish end-to-end encryption keys.

        Returns the HTTP method, HTTP path and data for the request.

        Args:
            access_token (str): The access token to be used with the request.
            key_dict (Dict): The dictionary containing device and one-time
                keys that will be published to the server.
        """
        query_parameters = {"access_token": access_token}
        body = key_dict
        path = ["keys", "upload"]

        return (
            "POST",
            Api._build_path(path, query_parameters),
            Api.to_json(body)
        )

    @staticmethod
    def keys_query(access_token, user_set, token=None):
        # type: (str, Iterable[str], Optional[str]) -> Tuple[str, str, str]
        """Query the current devices and identity keys for the given users.

        Returns the HTTP method, HTTP path and data for the request.

        Args:
            access_token (str): The access token to be used with the request.
            user_set (Set[str]): The users for which the keys should be
                downloaded.
            token (Optional[str]): If the client is fetching keys as a result
                of a device update received in a sync request, this should be
                the 'since' token of that sync request, or any later sync
                token.
        """
        query_parameters = {"access_token": access_token}
        path = ["keys", "query"]

        content = {
            "device_keys": {user: [] for user in user_set}
        }  # type: Dict[str, Dict[str, List]]

        if token:
            content["token"] = token  # type: ignore

        return (
            "POST",
            Api._build_path(path, query_parameters),
            Api.to_json(content)
        )

    @staticmethod
    def keys_claim(access_token, user_set):
        # type: (str, Dict[str, Iterable[str]]) -> Tuple[str, str, str]
        """Claim one-time keys for use in Olm pre-key messages.

        Returns the HTTP method, HTTP path and data for the request.

        Args:
            access_token (str): The access token to be used with the request.
            user_set (Dict[str, List[str]]): The users and devices for which to
                claim one-time keys to be claimed. A map from user ID, to a
                list of device IDs.
        """
        query_parameters = {"access_token": access_token}
        path = ["keys", "claim"]

        payload = defaultdict(dict)  # type: DefaultDict[str, Dict[str, str]]

        for user_id, device_list in user_set.items():
            for device_id in device_list:
                payload[user_id][device_id] = "signed_curve25519"

        content = {
            "one_time_keys": payload
        }

        return (
            "POST",
            Api._build_path(path, query_parameters),
            Api.to_json(content)
        )

    @staticmethod
    def to_device(
        access_token,  # type: str
        event_type,    # type: str
        content,       # type: Dict[Any, Any]
        tx_id          # type: Union[str, UUID]
    ):
        # type: (...) -> Tuple[str, str, str]
        r"""Send to-device events to a set of client devices.

        Returns the HTTP method, HTTP path and data for the request.

        Args:
            access_token (str): The access token to be used with the request.
            event_type (str): The type of the event which will be sent.
            content (Dict): The messages to send. A map from user ID, to a map
                from device ID to message body. The device ID may also be \*,
                meaning all known devices for the user.
            tx_id (str): The transaction ID for this event.
        """
        query_parameters = {"access_token": access_token}
        path = ["sendToDevice", event_type, str(tx_id)]

        return (
            "PUT",
            Api._build_path(path, query_parameters),
            Api.to_json(content)
        )

    @staticmethod
    def devices(access_token):
        # type: (str) -> Tuple[str, str]
        """Get the list of devices for the current user.

        Returns the HTTP method and HTTP path for the request.

        Args:
            access_token (str): The access token to be used with the request.
        """
        query_parameters = {"access_token": access_token}
        path = ["devices"]
        return "GET", Api._build_path(path, query_parameters)

    @staticmethod
    def update_device(access_token: str, device_id: str, content: Dict[str, str]) -> Tuple[str, str, str]:
        """Update the metadata of the given device.

        Returns the HTTP method, HTTP path and data for the request.

        Args:
            access_token (str): The access token to be used with the request.
            device_id (str): The device for which the metadata will be updated.
            content (Dict): A dictionary of metadata values that will be
                updated for the device.
        """
        query_parameters = {"access_token": access_token}
        path = ["devices", device_id]

        return (
            "PUT",
            Api._build_path(path, query_parameters),
            Api.to_json(content)
        )

    @staticmethod
    def delete_devices(
        access_token,   # type: str
        devices,        # type: List[str]
        auth_dict=None  # type: Optional[Dict[str, str]]
    ):
        # type: (...) -> Tuple[str, str, str]
        """Delete a device.

        This API endpoint uses the User-Interactive Authentication API.

        This tells the server to delete the given devices and invalidate their
        associated access tokens.

        Should first be called with no additional authentication information.

        Returns the HTTP method, HTTP path and data for the request.

        Args:
            access_token (str): The access token to be used with the request.
            devices (List[str]): A list of devices which will be deleted.
            auth_dict (Dict): Additional authentication information for
                the user-interactive authentication API.
        """
        query_parameters = {"access_token": access_token}
        path = ["delete_devices"]

        content = {
            "devices": devices
        }  # type: Dict[str, Any]

        if auth_dict:
            content["auth"] = auth_dict

        return (
            "POST",
            Api._build_path(path, query_parameters),
            Api.to_json(content)
        )

    @staticmethod
    def joined_members(access_token, room_id):
        # type: (str, str) -> Tuple[str, str]
        """Get the list of joined members for a room.

        Returns the HTTP method and HTTP path for the request.

        Args:
            access_token (str): The access token to be used with the request.
            room_id (str): Room id of the room where the user is typing.
        """
        query_parameters = {"access_token": access_token}
        path = ["rooms", room_id, "joined_members"]

        return "GET", Api._build_path(path, query_parameters)

    @staticmethod
    def joined_rooms(access_token):
        # type: (str) -> Tuple[str, str]
        """Get the list of joined rooms for the logged in account.

        Returns the HTTP method and HTTP path for the request.

        Args:
            access_token (str): The access token to be used with the request.
        """
        query_parameters = {"access_token": access_token}
        path = ["joined_rooms"]

        return "GET", Api._build_path(path, query_parameters)

    @staticmethod
    def room_resolve_alias(room_alias):
        # type: (str) -> Tuple[str, str]
        """Resolve a room alias to a room ID.

        Returns the HTTP method and HTTP path for the request.

        Args:
            room_alias (str): The alias to resolve
        """
        path = ["directory", "room", room_alias]

        return "GET", Api._build_path(path)

    @staticmethod
    def room_delete_alias(access_token, room_alias):
        # type: (str, str) -> Tuple[str, str]
        """Delete a room alias.

        Returns the HTTP method and HTTP path for the request.

        Args:
            access_token (str): The access token to be used with the request.
            room_alias (str): The alias to delete
        """
        query_parameters = {"access_token": access_token}
        path = ["directory", "room", room_alias]

        return "DELETE", Api._build_path(path, query_parameters)

    @staticmethod
    def room_put_alias(access_token, room_alias, room_id):
        # type: (str, str, str) -> Tuple[str, str, str]
        """Add a room alias.

        Returns the HTTP method and HTTP path for the request.

        Args:
            access_token (str): The access token to be used with the request.
            room_alias (str): The alias to add
            room_id (str): The room ID to map to
        """
        query_parameters = {"access_token": access_token}
        path = ["directory", "room", room_alias]
        body = {
            "room_id": room_id,
        }

        return "PUT", Api._build_path(path, query_parameters), Api.to_json(body)

    @staticmethod
    def room_get_visibility(room_id):
        # type: (str) -> Tuple[str, str]
        """Get visibility of a room in the directory.

        Returns the HTTP method and HTTP path for the request.

        Args:
            room_id (str): The room ID to query.
        """
        path = ["directory", "list", "room", room_id]

        return "GET", Api._build_path(path)

    @staticmethod
    def room_typing(
        access_token,       # type: str
        room_id,            # type: str
        user_id,            # type: str
        typing_state=True,  # type: bool
        timeout=30000       # type: int
    ):
        # type: (...) -> Tuple[str, str, str]
        """Send a typing notice to the server.

        This tells the server that the user is typing for the next N
        milliseconds or that the user has stopped typing.

        Returns the HTTP method, HTTP path and data for the request.

        Args:
            access_token (str): The access token to be used with the request.
            room_id (str): Room id of the room where the user is typing.
            user_id (str): The user who has started to type.
            typing_state (bool): A flag representing whether the user started
                or stopped typing
            timeout (int): For how long should the new typing notice be
                valid for in milliseconds.
        """
        query_parameters = {"access_token": access_token}
        path = ["rooms", room_id, "typing", user_id]

        content = {
            "typing": typing_state
        }

        if typing_state:
            content["timeout"] = timeout  # type: ignore

        return (
            "PUT",
            Api._build_path(path, query_parameters),
            Api.to_json(content)
        )

    @staticmethod
    def update_receipt_marker(
        access_token: str,
        room_id: str,
        event_id: str,
        receipt_type: str = "m.read",
    ) -> Tuple[str, str]:
        """Update the marker of given `receipt_type` to specified `event_id`.

        Returns the HTTP method and HTTP path for the request.

        Args:
            access_token (str): The access token to be used with the request.
            room_id (str): Room id of the room where the marker should
                be updated
            event_id (str): The event ID the read marker should be located at
            receipt_type (str): The type of receipt to send. Currently, only
                `m.read` is supported by the Matrix specification.
        """
        query_parameters = {"access_token": access_token}
        path = ["rooms", room_id, "receipt", receipt_type, event_id]

        return ("POST", Api._build_path(path, query_parameters))

    @staticmethod
    def room_read_markers(
        access_token,       # type: str
        room_id,            # type: str
        fully_read_event,   # type: str
        read_event=None,    # type: Optional[str]
    ):
        # type: (...) -> Tuple[str, str, str]
        """Update fully read marker and optionally read marker for a room.

        This sets the position of the read marker for a given room,
        and optionally the read receipt's location.

        Returns the HTTP method, HTTP path and data for the request.

        Args:
            access_token (str): The access token to be used with the request.
            room_id (str): Room id of the room where the read
                markers should be updated
            fully_read_event (str): The event ID the read marker should be
                located at.
            read_event (Optional[str]): The event ID to set the read receipt
                location at.
        """
        query_parameters = {"access_token": access_token}
        path = ["rooms", room_id, "read_markers"]

        content = {
            "m.fully_read": fully_read_event
        }

        if read_event:
            content["m.read"] = read_event

        return (
            "POST",
            Api._build_path(path, query_parameters),
            Api.to_json(content)
        )

    @staticmethod
    def content_repository_config(access_token: str) -> Tuple[str, str]:
        """Get the content repository configuration, such as upload limits.

        Returns the HTTP method and HTTP path for the request.

        Args:
            access_token (str): The access token to be used with the request.
        """
        query_parameters = {"access_token": access_token}
        path = ["config"]

        return (
            "GET",
            Api._build_path(path, query_parameters, MATRIX_MEDIA_API_PATH),
        )

    @staticmethod
    def upload(
        access_token,       # type: str
        filename=None,      # type: Optional[str]
    ):
        # type: (...) -> Tuple[str, str, str]
        """Upload a file's content to the content repository.

        Returns the HTTP method, HTTP path and empty data for the request.
        The real data should be read from the file that should be uploaded.

        Note: This requests also requires the Content-Type http header to be
        set.

        Args:
            access_token (str): The access token to be used with the request.
            filename (str): The name of the file being uploaded
        """
        query_parameters = {"access_token": access_token}
        path = ["upload"]

        if filename:
            query_parameters["filename"] = filename

        return (
            "POST",
            Api._build_path(path, query_parameters, MATRIX_MEDIA_API_PATH),
            ""
        )

    @staticmethod
    def download(
        server_name,        # type: str
        media_id,           # type: str
        filename=None,      # type: Optional[str]
        allow_remote=True,  # type: bool
    ):
        # type: (...) -> Tuple[str, str]
        """Get the content of a file from the content repository.

        Returns the HTTP method and HTTP path for the request.

        Args:
            server_name (str): The server name from the mxc:// URI.
            media_id (str): The media ID from the mxc:// URI.
            filename (str, optional): A filename to be returned in the response
                by the server. If None (default), the original name of the
                file will be returned instead, if there is one.
            allow_remote (bool): Indicates to the server that it should not
                attempt to fetch the media if it is deemed remote.
                This is to prevent routing loops where the server contacts
                itself.
        """
        query_parameters = {
            "allow_remote": "true" if allow_remote else "false",
        }
        end = ""
        if filename:
            end = filename
        path = ["download", server_name, media_id, end]

        return (
            "GET",
            Api._build_path(path, query_parameters, MATRIX_MEDIA_API_PATH)
        )

    @staticmethod
    def thumbnail(
        server_name,                  # type: str
        media_id,                     # type: str
        width,                        # type: int
        height,                       # type: int
        method=ResizingMethod.scale,  # ŧype: ResizingMethod
        allow_remote=True,            # type: bool
    ):
        # type: (...) -> Tuple[str, str]
        """Get the thumbnail of a file from the content repository.

        Returns the HTTP method and HTTP path for the request.

        Note: The actual thumbnail may be larger than the size specified.

        Args:
            server_name (str): The server name from the mxc:// URI.
            media_id (str): The media ID from the mxc:// URI.
            width (int): The desired width of the thumbnail.
            height (int): The desired height of the thumbnail.
            method (ResizingMethod): The desired resizing method.
            allow_remote (bool): Indicates to the server that it should not
                attempt to fetch the media if it is deemed remote.
                This is to prevent routing loops where the server contacts
                itself.
        """
        query_parameters = {
            "width": width,
            "height": height,
            "method": method.value,
            "allow_remote": "true" if allow_remote else "false",
        }
        path = ["thumbnail", server_name, media_id]

        return (
            "GET",
            Api._build_path(path, query_parameters, MATRIX_MEDIA_API_PATH)
        )

    @staticmethod
    def profile_get(user_id: str, access_token: str = None) -> Tuple[str, str]:
        """Get the combined profile information for a user.

        Returns the HTTP method and HTTP path for the request.

        Args:
            user_id (str): User id to get the profile for.
            access_token (str): The access token to be used with the request. If
                                omitted, an unauthenticated request is perfomed.
        """
        assert user_id

        query_parameters = {}
        if access_token is not None:
            query_parameters["access_token"] = access_token

        path = ["profile", user_id]

        return "GET", Api._build_path(path, query_parameters)

    @staticmethod
    def profile_get_displayname(user_id, access_token: str = None):
        # type (str, str) -> Tuple[str, str]
        """Get display name.

        Returns the HTTP method and HTTP path for the request.

        Args:
            user_id (str): User id to get display name for.
            access_token (str): The access token to be used with the request. If
                                omitted, an unauthenticated request is perfomed.
        """
        query_parameters = {}
        if access_token is not None:
            query_parameters["access_token"] = access_token

        path = ["profile", user_id, "displayname"]

        return "GET", Api._build_path(path, query_parameters)

    @staticmethod
    def profile_set_displayname(access_token, user_id, display_name):
        # type (str, str, str) -> Tuple[str, str, str]
        """Set display name.

        Returns the HTTP method, HTTP path and data for the request.

        Args:
            access_token (str): The access token to be used with the request.
            user_id (str): User id to set display name for.
            display_name (str): Display name for user to set.
        """
        query_parameters = {"access_token": access_token}
        content = {"displayname": display_name}
        path = ["profile", user_id, "displayname"]

        return (
            "PUT",
            Api._build_path(path, query_parameters),
            Api.to_json(content)
        )

    @staticmethod
    def profile_get_avatar(user_id, access_token: str = None):
        # type (str, str) -> Tuple[str, str]
        """Get avatar URL.

        Returns the HTTP method and HTTP path for the request.

        Args:
            user_id (str): User id to get avatar for.
            access_token (str): The access token to be used with the request. If
                                omitted, an unauthenticated request is perfomed.
        """
        query_parameters = {}
        if access_token is not None:
            query_parameters["access_token"] = access_token
        path = ["profile", user_id, "avatar_url"]

        return "GET", Api._build_path(path, query_parameters)

    @staticmethod
    def profile_set_avatar(access_token, user_id, avatar_url):
        # type (str, str, str) -> Tuple[str, str, str]
        """Set avatar url.

        Returns the HTTP method, HTTP path and data for the request.

        Args:
            access_token (str): The access token to be used with the request.
            user_id (str): User id to set display name for.
            avatar_url (str): matrix content URI of the avatar to set.
        """
        query_parameters = {"access_token": access_token}
        content = {"avatar_url": avatar_url}
        path = ["profile", user_id, "avatar_url"]

        return (
            "PUT",
            Api._build_path(path, query_parameters),
            Api.to_json(content)
        )

    @staticmethod
    def get_presence(access_token: str, user_id: str) -> Tuple[str, str]:
        """Get the given user's presence state.

        Returns the HTTP method and HTTP path for the request.

        Args:
            access_token (str): The access token to be used with the request.
            user_id (str): User id whose presence state to get.
        """
        query_parameters = {"access_token": access_token}
        path = ["presence", user_id, "status"]

        return (
            "GET",
            Api._build_path(path, query_parameters),
        )

    @staticmethod
    def set_presence(access_token: str, user_id: str, presence: str, status_msg: str = None):
        """This API sets the given user's presence state.

        Returns the HTTP method, HTTP path and data for the request.

        Args:
            access_token (str): The access token to be used with the request.
            user_id (str): User id whose presence state to get.
            presence (str): The new presence state.
            status_msg (str, optional): The status message to attach to this state.
        """
        query_parameters = {"access_token": access_token}
        content = {"presence": presence}
        if status_msg:
            content["status_msg"] = status_msg
        path = ["presence", user_id, "status"]

        return (
            "PUT",
            Api._build_path(path, query_parameters),
            Api.to_json(content)
        )

    @staticmethod
    def whoami(access_token):
        # type (str) -> Tuple[str, str]
        """Get information about the owner of a given access token.

        Returns the HTTP method, HTTP path and data for the request.

        Args:
            access_token (str): The access token to be used with the request.
        """
        query_parameters = {"access_token": access_token}
        path = ["account", "whoami"]

        return "GET", Api._build_path(path, query_parameters)

    @staticmethod
    def room_context(access_token, room_id, event_id, limit=None):
        # type (str) -> Tuple[str, str]
        """Fetch a number of events that happened before and after an event.
        This allows clients to get the context surrounding an event.

        Returns the HTTP method, HTTP path and data for the request.

        Args:
            access_token (str): The access token to be used with the request.
            room_id (str): The room_id of the room that contains the event and
                its context.
            event_id (str): The event_id of the event that we wish to get the
                context for.
            limit(int, optional): The maximum number of events to request.
        """
        query_parameters = {"access_token": access_token}

        if limit:
            query_parameters["limit"] = limit

        path = ["rooms", room_id, "context", event_id]

        return "GET", Api._build_path(path, query_parameters)

    @staticmethod
    def upload_filter(
        access_token: str,
        user_id: str,
        event_fields: Optional[List[str]] = None,
        event_format: EventFormat = EventFormat.client,
        presence: Optional[Dict[str, Any]] = None,
        account_data: Optional[Dict[str, Any]] = None,
        room: Optional[Dict[str, Any]] = None,
    ) -> Tuple[str, str, str]:
        """Upload a new filter definition to the homeserver.

        Returns the HTTP method, HTTP path and data for the request.

        Args:
            access_token (str): The access token to be used with the request.

            user_id (str):  ID of the user uploading the filter.

            event_fields (Optional[List[str]]): List of event fields to
                include. If this list is absent then all fields are included.
                The entries may include '.' characters to indicate sub-fields.
                A literal '.' character in a field name may be escaped
                using a '\'.

            event_format (EventFormat): The format to use for events.

            presence (Dict[str, Any]): The presence updates to include.
                The dict corresponds to the `EventFilter` type described
                in https://matrix.org/docs/spec/client_server/latest#id240

            account_data (Dict[str, Any]): The user account data that isn't
                associated with rooms to include.
                The dict corresponds to the `EventFilter` type described
                in https://matrix.org/docs/spec/client_server/latest#id240

            room (Dict[str, Any]): Filters to be applied to room data.
                The dict corresponds to the `RoomFilter` type described
                in https://matrix.org/docs/spec/client_server/latest#id240
        """
        path = ["user", user_id, "filter"]
        query_parameters = {"access_token": access_token}
        content = {
            "event_fields": event_fields,
            "event_format": event_format.value,
            "presence": presence,
            "account_data": account_data,
            "room": room,
        }
        content = {k: v for k, v in content.items() if v is not None}

        return (
            "POST",
            Api._build_path(path, query_parameters),
            Api.to_json(content),
        )

    @staticmethod
    def set_pushrule(
        access_token: str,
        scope: str,
        kind: PushRuleKind,
        rule_id: str,
        before: Optional[str] = None,
        after: Optional[str] = None,
        actions: Sequence["PushAction"] = (),
        conditions: Optional[Sequence["PushCondition"]] = None,
        pattern: Optional[str] = None,
    ) -> Tuple[str, str, str]:
        """Create or modify an existing user-created push rule.

        Returns the HTTP method, HTTP path and data for the request.

        Args:
            access_token (str): The access token to be used with the request.

            scope (str): The scope of this rule, e.g. ``"global"``.
                Homeservers currently only process ``global`` rules for
                event matching, while ``device`` rules are a planned feature.
                It is up to clients to interpret any other scope name.

            kind (PushRuleKind): The kind of rule.

            rule_id (str): The identifier of the rule. Must be unique
                within its scope and kind.
                For rules of ``room`` kind, this is the room ID to match for.
                For rules of ``sender`` kind, this is the user ID to match.

            before (Optional[str]): Position this rule before the one matching
                the given rule ID.
                The rule ID cannot belong to a predefined server rule.
                ``before`` and ``after`` cannot be both specified.

            after (Optional[str]): Position this rule after the one matching
                the given rule ID.
                The rule ID cannot belong to a predefined server rule.
                ``before`` and ``after`` cannot be both specified.

            actions (Sequence[PushAction]): Actions to perform when the
                conditions for this rule are met. The given actions replace
                the existing ones.

            conditions (Sequence[PushCondition]): Event conditions that must
                hold true for the rule to apply to that event.
                A rule with no conditions always hold true.
                Only applicable to ``underride`` and ``override`` rules.

            pattern (Optional[str]): Glob-style pattern to match against
                for the event's content.
                Only applicable to ``content`` rules.
        """

        path = ["pushrules", scope, kind.value, rule_id]
        query_parameters = {"access_token": access_token}
        content: Dict[str, Any] = {"actions": [a.as_value for a in actions]}

        if before is not None and after is not None:
            raise TypeError("before and after cannot be both specified")
        elif before is not None:
            query_parameters["before"] = before
        elif after is not None:
            query_parameters["after"] = after

        if pattern is not None:
            if kind != PushRuleKind.content:
                raise TypeError("pattern can only be set for content rules")

            content["pattern"] = pattern

        if conditions is not None:
            if kind not in (PushRuleKind.override, PushRuleKind.underride):
                raise TypeError(
                    "conditions can only be set for override/underride rules",
                )

            content["conditions"] = [c.as_value for c in conditions]

        return (
            "PUT",
            Api._build_path(path, query_parameters),
            Api.to_json(content),
        )

    @staticmethod
    def delete_pushrule(
        access_token: str, scope: str, kind: PushRuleKind, rule_id: str,
    ) -> Tuple[str, str]:
        """Delete an existing user-created push rule.

        Returns the HTTP method and HTTP path for the request.

        Args:
            access_token (str): The access token to be used with the request.
            scope (str): The scope of this rule, e.g. ``"global"``.
            kind (PushRuleKind): The kind of rule.
            rule_id (str): The identifier of the rule. Must be unique
                within its scope and kind.
        """

        path = ["pushrules", scope, kind.value, rule_id]
        query_parameters = {"access_token": access_token}

        return ("DELETE", Api._build_path(path, query_parameters))

    @staticmethod
    def enable_pushrule(
        access_token: str,
        scope: str,
        kind: PushRuleKind,
        rule_id: str,
        enable: bool,
    ) -> Tuple[str, str, str]:
        """Enable or disable an existing built-in or user-created push rule.

        Returns the HTTP method, HTTP path and data for the request.

        Args:
            access_token (str): The access token to be used with the request.
            scope (str): The scope of this rule, e.g. ``"global"``.
            kind (PushRuleKind): The kind of rule.
            rule_id (str): The identifier of the rule. Must be unique
                within its scope and kind.
            enable (bool): Whether to enable or disable the rule.
        """

        path = ["pushrules", scope, kind.value, rule_id, "enabled"]
        query_parameters = {"access_token": access_token}
        content = {"enabled": enable}

        return (
            "PUT",
            Api._build_path(path, query_parameters),
            Api.to_json(content),
        )

    @staticmethod
    def set_pushrule_actions(
        access_token: str,
        scope: str,
        kind: PushRuleKind,
        rule_id: str,
        actions: Sequence["PushAction"],
    ) -> Tuple[str, str, str]:
        """Set the actions for an existing built-in or user-created push rule.

        Unlike ``set_pushrule``, this method can edit built-in server rules.

        Returns the HTTP method, HTTP path and data for the request.

        Args:
            access_token (str): The access token to be used with the request.

            scope (str): The scope of this rule, e.g. ``"global"``.

            kind (PushRuleKind): The kind of rule.

            rule_id (str): The identifier of the rule. Must be unique
                within its scope and kind.

            actions (Sequence[PushAction]): Actions to perform when the
                conditions for this rule are met. The given actions replace
                the existing ones.
        """

        path = ["pushrules", scope, kind.value, rule_id, "actions"]
        query_parameters = {"access_token": access_token}
        content = {"actions": [a.as_value for a in actions]}

        return (
            "PUT",
            Api._build_path(path, query_parameters),
            Api.to_json(content),
        )

    @staticmethod
    def delete_room_alias(
            access_token: str,
            alias: str) -> Tuple[str, str]:
        """Delete an room alias

        Returns the HTTP method and HTTP path for the request.

        Args:
            access_token (str): The access token to be used with the request.
            alias (str): The room alias
        """

        query_parameters = {"access_token": access_token}
        path = ["directory", "room", alias]

        return ("DELETE",
                Api._build_path(path, query_parameters))

    @staticmethod
    def put_room_alias(
            access_token: str,
            alias: str,
            room_id: str) -> Tuple[str, str, str]:
        """Add an room alias

        Returns the HTTP method, HTTP path and data for the request.

        Args:
            access_token (str): The access token to be used with the request.
            alias (str): The room alias
            room_id (str): The room to point to
        """

        query_parameters = {"access_token": access_token}
        path = ["directory", "room", alias]
        content = dict()
        content['room_id'] = room_id

        return ("PUT",
                Api._build_path(path, query_parameters),
                Api.to_json(content),)<|MERGE_RESOLUTION|>--- conflicted
+++ resolved
@@ -831,11 +831,8 @@
         invite=(),                          # type: Sequence[str]
         initial_state=(),                   # type: Sequence[Dict[str, Any]]
         power_level_override=None,          # type: Optional[Dict[str, Any]]
-<<<<<<< HEAD
         predecessor=None,                   # type: Optional[Dict[str, Any]]
-=======
         space=False,                        # type: bool
->>>>>>> 7d785911
     ):
         # type (...) -> Tuple[str, str, str]
         """Create a new room.
@@ -928,13 +925,11 @@
         if power_level_override:
             body["power_level_content_override"] = power_level_override
 
-<<<<<<< HEAD
         if predecessor:
             body["creation_content"]["predecessor"] = predecessor
-=======
+
         if space:
             body["creation_content"]["type"] = "m.space"
->>>>>>> 7d785911
 
         return (
             "POST",
